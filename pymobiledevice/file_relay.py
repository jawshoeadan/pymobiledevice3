#!/usr/bin/env python
# -*- coding: utf8 -*-
#
# $Id$
#
# Copyright (c) 2012-2014 "dark[-at-]gotohack.org"
#
# This file is part of pymobiledevice
#
# pymobiledevice is free software: you can redistribute it and/or modify
# it under the terms of the GNU General Public License as published by
# the Free Software Foundation, either version 3 of the License, or
# (at your option) any later version.
#
# This program is distributed in the hope that it will be useful,
# but WITHOUT ANY WARRANTY; without even the implied warranty of
# MERCHANTABILITY or FITNESS FOR A PARTICULAR PURPOSE.  See the
# GNU General Public License for more details.
#
# You should have received a copy of the GNU General Public License
# along with this program.  If not, see <http://www.gnu.org/licenses/>.
#
#
import os
import zlib
import gzip
import logging

from pymobiledevice.lockdown import LockdownClient
from pymobiledevice.util.cpio import CpioArchive
from pymobiledevice.util import MultipleOption

from pprint import pprint
from tempfile import mkstemp
from optparse import OptionParser
from io import BytesIO

SRCFILES = """Baseband
CrashReporter
MobileAsset
VARFS
HFSMeta
Lockdown
MobileBackup
MobileDelete
MobileInstallation
MobileNotes
Network
UserDatabases
WiFi
WirelessAutomation
NANDDebugInfo
SystemConfiguration
Ubiquity
tmp
WirelessAutomation"""

class DeviceVersionNotSupported(Exception):
    pass

class FileRelay(object):
    def __init__(self, lockdown=None, serviceName="com.apple.mobile.file_relay",
                       udid=None, logger=None):
        self.logger = logger or logging.getLogger(__name__)
        self.lockdown = lockdown if lockdown else LockdownClient(udid=udid)
        ProductVersion = self.lockdown.getValue("", "ProductVersion")

        if ProductVersion[0] >= "8":
            raise DeviceVersionNotSupported

        self.service = self.lockdown.startService(serviceName)
        self.packet_num = 0

    def stop_session(self):
        self.logger.info("Disconecting...")
        self.service.close()

    def request_sources(self, sources=["UserDatabases"]):
        self.service.sendPlist({"Sources": sources})
        while 1:
            res = self.service.recvPlist()
            if res:
                s = res.get("Status")
                if s == "Acknowledged":
                    z = ""
                    while True:
                        x = self.service.recv()
                        if not x:
                            break
                        z += x
                    return z
                else:
                    print(res.get("Error"))
                    break
        return None

if __name__ == "__main__":

    parser = OptionParser(option_class=MultipleOption,usage="%prog")
    parser.add_option("-s", "--sources",
                      action="extend",
                      dest="sources",
                      metavar='SOURCES',
                      choices=SRCFILES.split("\n"),
                      help="comma separated list of file relay source to dump")
    parser.add_option("-e", "--extract",dest="extractpath" , default=False,
                  help="Extract archive to specified location", type="string")
    parser.add_option("-o", "--output", dest="outputfile", default=False,
                  help="Output location", type="string")

    (options, args) = parser.parse_args()

    sources = []
    if options.sources:
        sources = options.sources
    else:
        sources = ["UserDatabases"]
    print("Downloading: %s" % "".join([str(item)+" " for item in sources]))
<<<<<<< HEAD

=======
>>>>>>> 3c507924
    fc = None
    try:
        fc = FileRelay()
    except:
        print("Device with product vertion >= 8.0 does not allow access to fileRelay service")
        exit()

    data = fc.request_sources(sources)

    if data:
        if options.outputfile:
            path = options.outputfile
        else:
            _,path = mkstemp(prefix="fileRelay_dump_",suffix=".gz",dir=".")

        open(path,'wb').write(data)
        self.logger.info("Data saved to:  %s ", path)

    if options.extractpath:
        with open(path, 'r') as f:
            gz = gzip.GzipFile(mode='rb', fileobj=f)
            cpio = CpioArchive(fileobj=BytesIO(gz.read()))
            cpio.extract_files(files=None,outpath=options.extractpath)<|MERGE_RESOLUTION|>--- conflicted
+++ resolved
@@ -116,10 +116,6 @@
     else:
         sources = ["UserDatabases"]
     print("Downloading: %s" % "".join([str(item)+" " for item in sources]))
-<<<<<<< HEAD
-
-=======
->>>>>>> 3c507924
     fc = None
     try:
         fc = FileRelay()
