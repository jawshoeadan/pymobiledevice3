# -*- coding: utf-8 -*-
'''package script
'''


import os
from setuptools import setup, find_packages
<<<<<<< HEAD
from os import path

here = path.abspath(path.dirname(__file__))
f = path.join(here, 'README.md')

setup(
    name='pymobiledevice',
    version='0.1.7',
    description="Interface with iOS devices",
    url='https://github.com/iOSForensics/pymobiledevice',
    author='gotohack',
    author_email='dark[-at-]gotohack.org',
    license='GPL',
    classifiers=[
        'Development Status :: 4 - Beta',
        'Intended Audience :: Developers',
        'Topic :: Software Development :: Build Tools',
        'License :: OSI Approved :: MIT License',
        'Programming Language :: Python :: 2.7',
        #'Programming Language :: Python :: 3',
    ],

    keywords='pymobiledevice ios iphone ipad ipod',
    packages=find_packages(),
    py_modules=['pymobiledevice'],
    entry_points='',
    install_requires=[
        'construct',
        'm2crypto',
    ],
    #extras_require={
    #    'python_version >= "3"': [
    #        'ak-vendor',
    #    ],
    #    'dev': [''],
    #    'test': [''],
    #},
)
=======
  
BASE_DIR = os.path.realpath(os.path.dirname(__file__))
VERSION = "1.0.1"
  
def replace_version_py(version):
    content = """# -*- coding: utf-8 -*-
'''pymobiledevice2版本
'''
VERSION = '%(version)s' 
"""
    version_py = os.path.join(BASE_DIR, 'pymobiledevice', 'version.py')
    with open(version_py, 'w') as fd:
        fd.write(content % {'version':version})
  

def generate_version():
    version = VERSION
    if os.path.isfile(os.path.join(BASE_DIR, "version.txt")):
        with open("version.txt", "r") as fd:
            content = fd.read().strip()
            if content:
                version = content
    replace_version_py(version)
    return version


def parse_requirements():
    reqs = []
    if os.path.isfile(os.path.join(BASE_DIR, "requirements.txt")):
        with open(os.path.join(BASE_DIR, "requirements.txt"), 'r') as fd:
            for line in fd.readlines():
                line = line.strip()
                if line:
                    reqs.append(line)
    return reqs



if __name__ == "__main__": 
    
    setup(
        version=generate_version(),
        name="pymobiledevice-qta",
        long_description="""
# pymobiledevice

pymobiledevice is a cross-platform implementation of the mobiledevice library 
that talks the protocols to support iPhone®, iPod Touch®, iPad® and Apple TV® devices.
""",
        long_description_content_type='text/markdown',
        cmdclass={},
        packages=find_packages(),
        package_data={'':['*.txt', '*.TXT'], },
        data_files=[(".", ["requirements.txt"])],
        author="QTA",
        license="Copyright(c)2010-2018 Tencent All Rights Reserved. ",
        install_requires=parse_requirements(),
        entry_points={}
    )
>>>>>>> 721d9298
<|MERGE_RESOLUTION|>--- conflicted
+++ resolved
@@ -5,60 +5,19 @@
 
 import os
 from setuptools import setup, find_packages
-<<<<<<< HEAD
-from os import path
-
-here = path.abspath(path.dirname(__file__))
-f = path.join(here, 'README.md')
-
-setup(
-    name='pymobiledevice',
-    version='0.1.7',
-    description="Interface with iOS devices",
-    url='https://github.com/iOSForensics/pymobiledevice',
-    author='gotohack',
-    author_email='dark[-at-]gotohack.org',
-    license='GPL',
-    classifiers=[
-        'Development Status :: 4 - Beta',
-        'Intended Audience :: Developers',
-        'Topic :: Software Development :: Build Tools',
-        'License :: OSI Approved :: MIT License',
-        'Programming Language :: Python :: 2.7',
-        #'Programming Language :: Python :: 3',
-    ],
-
-    keywords='pymobiledevice ios iphone ipad ipod',
-    packages=find_packages(),
-    py_modules=['pymobiledevice'],
-    entry_points='',
-    install_requires=[
-        'construct',
-        'm2crypto',
-    ],
-    #extras_require={
-    #    'python_version >= "3"': [
-    #        'ak-vendor',
-    #    ],
-    #    'dev': [''],
-    #    'test': [''],
-    #},
-)
-=======
-  
 BASE_DIR = os.path.realpath(os.path.dirname(__file__))
 VERSION = "1.0.1"
-  
+
 def replace_version_py(version):
     content = """# -*- coding: utf-8 -*-
-'''pymobiledevice2版本
+'''pymobiledevice2
 '''
-VERSION = '%(version)s' 
+VERSION = '%(version)s'
 """
     version_py = os.path.join(BASE_DIR, 'pymobiledevice', 'version.py')
     with open(version_py, 'w') as fd:
         fd.write(content % {'version':version})
-  
+
 
 def generate_version():
     version = VERSION
@@ -83,15 +42,15 @@
 
 
 
-if __name__ == "__main__": 
-    
+if __name__ == "__main__":
+
     setup(
         version=generate_version(),
         name="pymobiledevice-qta",
         long_description="""
 # pymobiledevice
 
-pymobiledevice is a cross-platform implementation of the mobiledevice library 
+pymobiledevice is a cross-platform implementation of the mobiledevice library
 that talks the protocols to support iPhone®, iPod Touch®, iPad® and Apple TV® devices.
 """,
         long_description_content_type='text/markdown',
@@ -103,5 +62,4 @@
         license="Copyright(c)2010-2018 Tencent All Rights Reserved. ",
         install_requires=parse_requirements(),
         entry_points={}
-    )
->>>>>>> 721d9298
+    )