--- conflicted
+++ resolved
@@ -22,15 +22,12 @@
 
 from pymobiledevice3 import usbmux, pair_records, common
 from pymobiledevice3.bonjour import REMOTED_SERVICE_NAMES, browse
-<<<<<<< HEAD
-from pymobiledevice3.exceptions import ConnectionFailedError, ConnectionFailedToUsbmuxdError, GetProhibitedError, \
-    InvalidServiceError, MuxException, PairingError, TunneldConnectionError
+
 from pymobiledevice3.lockdown import create_using_tcp, create_using_usbmux, get_mobdev2_lockdowns
-=======
+
 from pymobiledevice3.exceptions import ConnectionFailedError, ConnectionFailedToUsbmuxdError, DeviceNotFoundError, \
     GetProhibitedError, InvalidServiceError, MuxException, PairingError, TunneldConnectionError
-from pymobiledevice3.lockdown import create_using_usbmux, get_mobdev2_lockdowns
->>>>>>> ee60ca35
+
 from pymobiledevice3.osu.os_utils import get_os_utils
 from pymobiledevice3.remote.common import TunnelProtocol
 from pymobiledevice3.remote.module_imports import start_tunnel
@@ -422,16 +419,13 @@
         @self._app.get('/clear_tunnels')
         async def clear_tunnels() -> fastapi.Response:
             self._tunneld_core.clear()
-<<<<<<< HEAD
             for heartbeat_process in self._heartbeat_processes.values():
                 heartbeat_process.terminate()
             self._heartbeat_processes.clear()
             
-            return fastapi.Response(status_code=200, content='Cleared tunnels...')
-=======
             data = {'operation': 'clear_tunnels', 'data': True, 'message': 'Cleared tunnels...'}
             return generate_http_response(data)
->>>>>>> ee60ca35
+
 
         @self._app.get('/cancel')
         async def cancel_tunnel(udid: str) -> fastapi.Response:
@@ -463,17 +457,16 @@
             logger.info(f"Starting tunnel for UDID: {udid}, IP: {ip}, Connection Type: {connection_type}")
             udid_tunnels = [t.tunnel for t in self._tunneld_core.tunnel_tasks.values() if t.udid == udid]
             if len(udid_tunnels) > 0:
-<<<<<<< HEAD
+
                 logger.info(f"Existing tunnel found for UDID: {udid}")
-                return generate_tunnel_response(udid_tunnels[0])
-=======
+
+
                 data = {
                     'interface': udid_tunnels[0].interface,
                     'port': udid_tunnels[0].port,
                     'address': udid_tunnels[0].address
                 }
                 return generate_http_response(data)
->>>>>>> ee60ca35
 
             queue = asyncio.Queue()
             created_task = False
@@ -573,17 +566,14 @@
             logger.info(f"Waiting for tunnel creation for UDID: {udid}")
             tunnel: Optional[TunnelResult] = await queue.get()
             if tunnel is not None:
-<<<<<<< HEAD
                 logger.info(f"Tunnel created successfully for UDID: {udid}")
-                return generate_tunnel_response(tunnel)
-=======
                 data = {
                     'interface': tunnel.interface,
                     'port': tunnel.port,
                     'address': tunnel.address
                 }
                 return generate_http_response(data)
->>>>>>> ee60ca35
+
             else:
                 logger.error(f"Tunnel creation failed for UDID: {udid}")
                 return fastapi.Response(status_code=404,
